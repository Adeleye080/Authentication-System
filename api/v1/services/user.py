--- conflicted
+++ resolved
@@ -1,1313 +1,928 @@
-<<<<<<< HEAD
-from fastapi import HTTPException, Depends, Request, status
-from fastapi.security import OAuth2PasswordBearer
-
-from passlib.context import CryptContext
-from typing import Tuple, Optional
-from sqlalchemy.orm import Session
-from db.database import get_db
-import datetime as dt
-from jose import JWTError, jwt
-from sqlalchemy import func
-
-from api.utils.settings import settings
-from api.v1.models.user import User
-from api.v1.schemas.user import (
-    UserCreate,
-    UserResponseModel,
-    AccessTokenData,
-    DeactivateUserSchema,
-    UserUpdateSchema,
-)
-from api.core.base.services import Service
-from api.utils.validators import check_model_existence
-
-
-oauth2_scheme = OAuth2PasswordBearer(tokenUrl="/api/v1/auth/login")
-pwd_context = CryptContext(schemes=["bcrypt"], deprecated="auto")
-
-
-class UserService(Service):
-    """Auth user service"""
-
-    def create(self, db: Session, schema: UserCreate):
-        """Creates a Auth new user"""
-
-        if db.query(User).filter(User.email == schema.email).first():
-            raise HTTPException(
-                status_code=400,
-                detail="User with this email already exists",
-            )
-
-        # Hash password
-        schema.password = self.hash_password(password=schema.password)
-
-        # Create auth user object with hashed password and other attributes from schema
-        try:
-            user = User(**schema.model_dump())
-            db.add(user)
-            db.commit()
-            db.refresh(user)
-        except Exception as exc:
-            raise HTTPException(status_code=500, detail="There was a database error")
-
-        return user
-
-    def fetch(self, db: Session, schema: UserResponseModel):
-        """fetch a single user from the system"""
-
-        user = db.query(User).filter(User.email == schema.email).first()
-        if not user:
-            raise HTTPException(
-                status_code=404, detail="Auth user does not exist in our system!"
-            )
-        return user
-
-    def fetch_all(self, db: Session):
-        """fetch all auth user in the system"""
-
-        all_users = db.query(User).all()
-        return all_users
-
-    def fetch_all_paginated(self, db: Session, page: int, per_page: int):
-        """
-        Fetch all auth user in the system
-
-        Args:
-            :param page: int: page number
-            :param per_page: int: number of items per page
-
-        Returns:
-            :return: Tuple[User, int]: Tuple of users and total number of users
-        """
-
-        # Calculate the offset for pagination
-        offset = (page - 1) * per_page
-
-        # Query to get paginated users
-        users = db.query(User).offset(offset).limit(per_page).all()
-
-        # Query to get the total number of users
-        total = db.query(func.count(User.id)).scalar()
-
-        return users, total
-
-    def update(self, db: Session, user_id: str, schema: UserUpdateSchema):
-        """Update an Auth user data
-
-        Args:
-            db (Session): Database session.
-            user_id (str): ID of the user to update.
-            schema (UserUpdateSchema): Pydantic schema containing fields to update.
-
-        Returns:
-            User: The updated user object.
-        """
-
-        # Find the user by ID
-        user = db.query(User).filter(User.id == user_id).first()
-        if not user:
-            raise HTTPException(status_code=404, detail="User not found")
-
-        # Convert the schema to a dictionary (excluding unset fields)
-        update_data = schema.dict(exclude_unset=True)
-
-        # Update the user fields
-        for key, value in update_data.items():
-            setattr(user, key, value)
-
-        db.commit()
-        db.refresh(user)
-
-        return user
-
-    def delete(self, db: Session, schema: UserResponseModel):
-        """
-        CAUTION!!
-        DO NOT USE UNLESS DELIBRATELY NEEDED
-
-        This method removes user totally from the system
-        """
-        user = db.query(User).filter(User.id == schema.id).first()
-        if not user:
-            raise HTTPException(
-                status_code=404, detail="Auth user does not exist in our system!"
-            )
-        db.delete(user)
-        db.commit()
-        return True
-
-    def soft_delete(self, db: Session, schema: UserResponseModel):
-        """
-        This method deletes user by setting is_deleted to True
-        """
-
-        user = db.query(User).filter(User.id == schema.id).first()
-        if not user:
-            raise HTTPException(
-                status_code=404, detail="Auth user does not exist in our system!"
-            )
-        setattr(user, "is_deleted", True)
-        db.commit()
-        db.refresh(user)
-
-        return True
-
-    def authenticate_user(self, db: Session, email: str, password: str):
-        """Function to authenticate a user"""
-
-        user = db.query(User).filter(User.email == email).first()
-
-        if not user:
-            raise HTTPException(status_code=400, detail="Invalid user credentials")
-
-        if not self.verify_password(password, user.password):
-            raise HTTPException(status_code=400, detail="Invalid user credentials")
-
-        return user
-
-    def perform_user_check(self, user: User):
-        """This checks if a user is active and verified and not a deleted user"""
-
-        if not user.is_active:
-            raise HTTPException(detail="User is not active", status_code=403)
-
-    def hash_password(self, password: str) -> str:
-        """Function to hash a password"""
-
-        hashed_password = pwd_context.hash(secret=password)
-        return hashed_password
-
-    def verify_password(self, password: str, hash: str) -> bool:
-        """Function to verify a hashed password"""
-
-        return pwd_context.verify(secret=password, hash=hash)
-
-    def create_access_token(self, user_id: str) -> str:
-        """Function to create access token"""
-
-        expires = dt.datetime.now(dt.timezone.utc) + dt.timedelta(
-            minutes=settings.ACCESS_TOKEN_EXPIRE_MINUTES
-        )
-        data = {"sub": user_id, "exp": expires, "type": "access"}
-        encoded_jwt = jwt.encode(data, settings.SECRET_KEY, settings.ALGORITHM)
-        return encoded_jwt
-
-    def create_refresh_token(self, user_id: str) -> str:
-        """Function to create access token"""
-
-        expires = dt.datetime.now(dt.timezone.utc) + dt.timedelta(
-            days=settings.JWT_REFRESH_EXPIRY
-        )
-        data = {"user_id": user_id, "exp": expires, "type": "refresh"}
-        encoded_jwt = jwt.encode(data, settings.SECRET_KEY, settings.ALGORITHM)
-        return encoded_jwt
-
-    def verify_access_token(self, access_token: str, credentials_exception):
-        """Funtcion to decode and verify access token"""
-
-        try:
-            payload = jwt.decode(
-                access_token, settings.SECRET_KEY, algorithms=[settings.ALGORITHM]
-            )
-            user_id = payload.get("user_id")
-            token_type = payload.get("type")
-
-            if user_id is None:
-                raise credentials_exception
-
-            if token_type == "refresh":
-                raise HTTPException(detail="Refresh token not allowed", status_code=400)
-
-            token_data = AccessTokenData(id=user_id)
-
-        except JWTError as err:
-            print(err)
-            raise credentials_exception
-
-        return token_data
-
-    def verify_refresh_token(self, refresh_token: str, credentials_exception):
-        """Funtcion to decode and verify refresh token"""
-
-        try:
-            payload = jwt.decode(
-                refresh_token, settings.SECRET_KEY, algorithms=[settings.ALGORITHM]
-            )
-            user_id = payload.get("user_id")
-            token_type = payload.get("type")
-
-            if user_id is None:
-                raise credentials_exception
-
-            if token_type == "access":
-                raise HTTPException(detail="Access token not allowed", status_code=400)
-
-            token_data = AccessTokenData(id=user_id)
-
-        except JWTError:
-            raise credentials_exception
-
-        return token_data
-
-    def refresh_access_token(self, current_refresh_token: str):
-        """Function to generate new access token and rotate refresh token"""
-
-        credentials_exception = HTTPException(
-            status_code=401, detail="Refresh token expired"
-        )
-
-        token = self.verify_refresh_token(current_refresh_token, credentials_exception)
-
-        if token:
-            access = self.create_access_token(user_id=token.id)
-            refresh = self.create_refresh_token(user_id=token.id)
-
-            return access, refresh
-
-    def get_current_user(
-        self, access_token: str = Depends(oauth2_scheme), db: Session = Depends(get_db)
-    ) -> User:
-        """Function to get current logged in user"""
-
-        credentials_exception = HTTPException(
-            status_code=401,
-            detail="Could not validate credentials",
-            headers={"WWW-Authenticate": "Bearer"},
-        )
-
-        token = self.verify_access_token(access_token, credentials_exception)
-        user = db.query(User).filter(User.id == token.id).first()
-
-        return user
-
-    def deactivate_user(
-        self,
-        request: Request,
-        db: Session,
-        schema: DeactivateUserSchema,
-        user: User,
-    ):
-        """Function to deactivate a user"""
-
-        if not schema.confirmation:
-            raise HTTPException(
-                detail="Confirmation required to deactivate account", status_code=400
-            )
-
-        self.perform_user_check(user)
-
-        user.is_active = False
-
-        # Create reactivation token
-        token = self.create_access_token(user_id=user.id)
-        reactivation_link = f"https://{request.url.hostname}/api/v1/users/accounts/reactivate?token={token}"
-
-        # mail_service.send_mail(
-        #     to=user.email,
-        #     subject='Account deactivation',
-        #     body=f'Hello, {user.first_name},\n\nYour account has been deactivated successfully.\nTo reactivate your account if this was a mistake, please click the link below:\n{request.url.hostname}/api/users/accounts/reactivate?token={token}\n\nThis link expires after 15 minutes.'
-        # )
-
-        db.commit()
-
-        return reactivation_link
-
-    def reactivate_user(self, db: Session, token: str):
-        """This function reactivates a user account"""
-
-        # Validate the token
-        try:
-            payload = jwt.decode(
-                token, settings.SECRET_KEY, algorithms=[settings.ALGORITHM]
-            )
-            user_id = payload.get("user_id")
-
-            if user_id is None:
-                raise HTTPException(400, "Invalid token")
-
-        except JWTError:
-            raise HTTPException(400, "Invalid token")
-
-        user = db.query(User).filter(User.id == user_id).first()
-
-        if user.is_active:
-            raise HTTPException(400, "User is already active")
-
-        user.is_active = True
-
-        db.commit()
-
-    def change_password(
-        self,
-        new_password: str,
-        user: User,
-        db: Session,
-        old_password: Optional[str] = None,
-    ):
-        """Endpoint to change the user's password"""
-        if old_password == new_password:
-            raise HTTPException(
-                status_code=status.HTTP_422_UNPROCESSABLE_ENTITY,
-                detail="Old Password and New Password cannot be the same",
-            )
-        if old_password is None:
-            if user.password is None:
-                user.password = self.hash_password(new_password)
-                db.commit()
-                return
-            else:
-                raise HTTPException(
-                    status_code=status.HTTP_422_UNPROCESSABLE_ENTITY,
-                    detail="Old Password must not be empty, unless setting password for the first time.",
-                )
-        elif not self.verify_password(old_password, user.password):
-            raise HTTPException(status_code=400, detail="Incorrect old password")
-        else:
-            user.password = self.hash_password(new_password)
-            db.commit()
-
-    # @staticmethod
-    # def verify_magic_token(magic_token: str, db: Session) -> Tuple[User, str]:
-    #     """Function to verify magic token"""
-
-    #     credentials_exception = HTTPException(
-    #         status_code=401,
-    #         detail="Could not validate credentials",
-    #         headers={"WWW-Authenticate": "Bearer"},
-    #     )
-
-    #     token = user_service.verify_access_token(magic_token, credentials_exception)
-    #     user = db.query(User).filter(User.id == token.id).first()
-
-    #     return user, magic_token
-=======
-from fastapi import HTTPException, Depends, Request, status, Security
-from fastapi.security import OAuth2PasswordBearer
-from passlib.context import CryptContext  # type: ignore
-from typing import Tuple, Optional, List
-from pydantic import EmailStr
-from sqlalchemy.orm import Session
-import datetime as dt
-from jose import JWTError, jwt, ExpiredSignatureError  # type: ignore
-from sqlalchemy import func
-from db.database import get_db
-
-from api.utils.settings import settings
-from api.v1.models.user import User
-from api.v1.models.refresh_token import RefreshToken
-from api.v1.schemas.audit_logs import (
-    AuditLogCreate,
-    AuditLogEventEnum,
-    AuditLogStatuses,
-)
-from api.v1.schemas.user import (
-    UserCreate,
-    AccessTokenData,
-    DeactivateUserSchema,
-    UserUpdateSchema,
-    LoginSource,
-)
-from api.core.base.services import Service
-from api.utils.encrypters_and_decrypters import base64, cipher_suite
-import logging
-
-
-if settings.DEBUG_MODE:
-    oauth2_scheme = OAuth2PasswordBearer(tokenUrl="/auth/api/v1/swagger-login")
-else:
-    oauth2_scheme = OAuth2PasswordBearer(tokenUrl="/auth/api/v1/login")
-
-pwd_context = CryptContext(schemes=["bcrypt"], deprecated="auto")
-logger = logging.getLogger(__name__)
-
-
-class UserService(Service):
-    """Auth user service"""
-
-    def create(self, db: Session, schema: UserCreate):
-        """Creates a Auth new user"""
-
-        if db.query(User).filter(User.email == schema.email).first():
-            raise HTTPException(
-                status_code=409,
-                detail="User with this email already exists",
-            )
-
-        # Hash password
-        schema.password = self.hash_password(password=schema.password)
-
-        # Create auth user object with hashed password and other attributes from schema
-        try:
-            user = User(**schema.model_dump())
-            db.add(user)
-            db.commit()
-            db.refresh(user)
-        except Exception as exc:
-            # log error
-            print(exc)
-            raise HTTPException(status_code=500, detail="There was a database error")
-
-        return user
-
-    def fetch(self, db: Session, email: EmailStr):
-        """fetch a single user from the system"""
-
-        user = db.query(User).filter(User.email == email).first()
-        if not user:
-            raise HTTPException(
-                status_code=404, detail="Auth user does not exist in our system!"
-            )
-        return user
-
-    def fetch_by_id(self, db: Session, id: str) -> User:
-        """fetch a single user from the system"""
-
-        # user = db.query(User).filter(User.id == id).first()
-        user = db.get(entity=User, ident=id)
-        if not user:
-            raise HTTPException(
-                status_code=404, detail="Auth user does not exist in our system!"
-            )
-
-        return user
-
-    def fetch_all(self, db: Session):
-        """fetch all auth user in the system"""
-
-        all_users = db.query(User).all()
-        return all_users
-
-    def fetch_all_paginated(self, db: Session, page: int = 1, per_page: int = 10):
-        """
-        Fetch all auth user in the system with no respect for
-        statuses [active status, deletion status, and verification status]
-
-        Args:
-            :param page: int: page number
-            :param per_page: int: number of items per page
-
-        Returns:
-            :return: Tuple[User, int]: Tuple of users and total number of users
-        """
-
-        # Calculate the offset for pagination
-        offset = (page - 1) * per_page
-
-        # Query to get paginated users
-        users = db.query(User).offset(offset).limit(per_page).all()
-
-        # Query to get the total number of users
-        total = db.query(func.count(User.id)).scalar()
-
-        return users, total
-
-    def fetch_all_paginated_with_filters(
-        self,
-        db: Session,
-        page: int,
-        per_page: int,
-        is_active: bool = True,
-        is_deleted: bool = False,
-        is_verified: bool = True,
-    ) -> Tuple[List[User], int]:
-        """
-        Fetch all auth users in the system with optional filters.
-
-        Args:
-            :param page: int: page number
-            :param per_page: int: number of items per page
-            :param is_active: bool: Filter users based on active status
-            :param is_deleted: bool: Filter users based on deletion status
-            :param is_verified: bool: Filter users based on verification status
-
-        Returns:
-            :return: Tuple[List[User], int]: Tuple of users and total number of users matching filters
-        """
-        # Calculate the offset for pagination
-        offset = (page - 1) * per_page
-
-        # Make query
-        users = (
-            db.query(User)
-            .filter(
-                *(
-                    User.is_active == is_active,
-                    User.is_deleted == is_deleted,
-                    User.is_verified == is_verified,
-                )
-            )
-            .offset(offset)
-            .limit(per_page)
-            .all()
-        )
-
-        # Get the total number of filtered users
-        total = (
-            db.query(func.count(User.id))
-            .filter(
-                *(
-                    User.is_active == is_active,
-                    User.is_deleted == is_deleted,
-                    User.is_verified == is_verified,
-                )
-            )
-            .scalar()
-        )
-
-        return users, total
-
-    def update(
-        self,
-        db: Session,
-        schema: UserUpdateSchema,
-        user_id: str = None,
-        user_obj: User = None,
-    ) -> User:
-        """Update an Auth user data. must supply user_id or user_obj
-
-        Args:
-            db (Session): Database session.
-            user_id (str): ID of the user to update.
-            user_obj (User): User Object
-            schema (UserUpdateSchema): Pydantic schema containing fields to update.
-
-        Returns:
-            User: The updated user object.
-        """
-
-        if not any([user_id, user_obj]):
-            raise ValueError("User ID or User Object must be given")
-
-        if user_obj:
-            user = user_obj
-        elif user_id:
-            # Find the user by ID
-            user = db.query(User).filter(User.id == user_id).first()
-            if not user:
-                raise HTTPException(status_code=404, detail="User not found")
-
-        # Convert the schema to a dictionary (excluding unset fields)
-        update_data = schema.model_dump(exclude_unset=True)
-
-        # Update the user fields
-        for key, value in update_data.items():
-            if key == "recovery_email":
-                if value == user.email:
-                    raise HTTPException(
-                        status_code=status.HTTP_400_BAD_REQUEST,
-                        detail="User email and recovery email cannot be the same.",
-                    )
-
-            if key == "email":
-                if value == user.email:
-                    raise HTTPException(
-                        status_code=status.HTTP_400_BAD_REQUEST,
-                        detail="Old and new email cannot be the same",
-                    )
-            setattr(user, key, value)
-
-        db.commit()
-        db.refresh(user)
-
-        return user
-
-    def delete(self, db: Session, user_id: str) -> User:
-        """
-        deletes an auth user from the system
-        """
-
-        user = self.fetch_by_id(db=db, id=user_id)
-
-        if user.is_deleted is True:
-            raise HTTPException(
-                detail="Forbidden, User has been previously deleted!", status_code=403
-            )
-
-        try:
-            setattr(user, "is_deleted", True)
-            setattr(user, "is_active", False)
-            self.deactivate_user
-            db.commit()
-            db.refresh(user)
-        except Exception as exc:
-            raise HTTPException(
-                status_code=500, detail="Database operation to delete user failed"
-            )
-
-        return user
-
-    def hard_delete_user(self, db: Session, user_id: str) -> User:
-        """
-        Remove user totally from the system.\n
-        retains no user record
-        """
-
-        user = self.fetch_by_id(db=db, id=user_id)
-
-        db.delete(user)
-        db.commit()
-
-        return user
-
-    def authenticate_user(self, db: Session, email: str, password: str) -> User:
-        """Function to authenticate a user with password"""
-
-        user = db.query(User).filter(User.email == email).first()
-
-        if not user:
-            raise HTTPException(status_code=404, detail="User does not exist")
-
-        self.perform_user_check(user)
-
-        if not self.verify_password(password, user.password):
-            raise HTTPException(status_code=400, detail="Invalid user credentials")
-
-        user.last_login = dt.datetime.now(dt.timezone.utc)
-        user.login_source = LoginSource.PASSWORD
-        user.save(db)
-
-        return user
-
-    def authenticate_user_with_magic_link(self, db: Session, magic_token: str) -> User:
-        """Function to authenticate a user with magic link"""
-
-        from api.utils.encrypters_and_decrypters import decrypt_magic_link_token
-
-        user_email = decrypt_magic_link_token(magic_token)
-        user = db.query(User).filter(User.email == user_email).first()
-        if not user:
-            raise HTTPException(status_code=404, detail="User does not exist")
-
-        self.perform_user_check(user)
-
-        user.last_login = dt.datetime.now(dt.timezone.utc)
-        user.login_source = LoginSource.MAGICLINK
-        user.save(db=db)
-
-        return user
-
-    def perform_user_check(self, user: User) -> True:
-        """
-        This checks if a user is active and verified and not a deleted or banned user.\n
-        It raises an HTTPException if any of the checks fail.\n
-        This is important for security purposes and to ensure that the user
-        is allowed to perform actions that require authentication.\n
-
-        :param user: User: User object
-        :return: bool: True if all checks pass
-        :raises HTTPException: if any of the checks fail
-        """
-
-        if not user.is_verified:
-            raise HTTPException(
-                detail="User is not verified", status_code=status.HTTP_401_UNAUTHORIZED
-            )
-        if user.is_deleted:
-            from api.v1.services import audit_log_service
-
-            audit_log_service.log_without_bgt(
-                schema=AuditLogCreate(
-                    user_id=user.id,
-                    event=AuditLogEventEnum.LOGIN,
-                    description="Deleted user attempted login",
-                    status=AuditLogStatuses.FAILED,
-                    ip_address="Not Captured",
-                    user_agent="Not Captured",
-                )
-            )
-            raise HTTPException(
-                detail="User does not exist",
-                status_code=status.HTTP_401_UNAUTHORIZED,
-            )
-
-        if not user.is_active:
-            raise HTTPException(
-                detail="User is deactivated",
-                status_code=status.HTTP_403_FORBIDDEN,
-            )
-
-        if user.is_banned:
-            raise HTTPException(
-                detail="User has banned from using this service",
-                status_code=status.HTTP_403_FORBIDDEN,
-            )
-
-        if user.is_deleted:
-            raise HTTPException(
-                detail="The account has been deleted. Please contact support if this is a mistake.",
-                status_code=status.HTTP_403_FORBIDDEN,
-            )
-
-        return True
-
-    def hash_password(self, password: str) -> str:
-        """Function to hash a password"""
-
-        hashed_password = pwd_context.hash(secret=password)
-        return hashed_password
-
-    def verify_password(self, password: str, hash: str) -> bool:
-        """Function to verify a hashed password"""
-
-        return pwd_context.verify(secret=password, hash=hash)
-
-    def create_access_token(self, db: Session, user_obj: User) -> str:
-        """Function to create access token"""
-
-        try:
-            secondary_role = user_obj.secondary_role
-            user_id = user_obj.id
-
-            # define user role
-            user_role = "user"
-            if user_obj.is_superadmin:
-                user_role = "superadmin"
-            elif user_obj.is_moderator:
-                user_role = "moderator"
-
-            expires = dt.datetime.now(dt.timezone.utc) + dt.timedelta(
-                minutes=settings.ACCESS_TOKEN_EXPIRE_MINUTES
-            )
-            data = {
-                "sub": user_id,
-                "exp": expires,
-                "type": "access",
-                "primary_role": user_role,
-                "secondary_role": secondary_role,
-            }
-
-            attributes = self.get_user_attributes(db=db, user_obj=user_obj)
-            if attributes:
-                data["attributes"] = attributes
-
-            encoded_jwt = jwt.encode(data, settings.SECRET_KEY, settings.ALGORITHM)
-        except Exception as exc:
-            print(exc)
-            raise HTTPException(
-                status_code=500, detail="Failed to generate user access token"
-            ) from exc
-        return encoded_jwt
-
-    def create_refresh_token(self, db: Session, user_id: str) -> str:
-        """Function to create refresh token"""
-
-        expires = dt.datetime.now(dt.timezone.utc) + dt.timedelta(
-            days=settings.JWT_REFRESH_EXPIRY
-        )
-        data = {"sub": user_id, "exp": expires, "type": "refresh"}
-        encoded_jwt = jwt.encode(data, settings.SECRET_KEY, settings.ALGORITHM)
-
-        try:
-            refresh_token = RefreshToken(
-                token=encoded_jwt, user_id=user_id, expires_at=expires
-            )
-            db.add(refresh_token)
-            db.commit()
-        except Exception as exc:
-            raise HTTPException(
-                status_code=500, detail="Failed to save refresh token"
-            ) from exc
-
-        return encoded_jwt
-
-    def _batch_delete_refresh_tokens(self, db: Session, user_id: str) -> None:
-        """Function to delete all refresh tokens for a user"""
-
-        try:
-            db.query(RefreshToken).filter(RefreshToken.user_id == user_id).delete()
-            db.commit()
-        except Exception as exc:
-            raise HTTPException(
-                status_code=500, detail="Failed to delete refresh tokens"
-            ) from exc
-        return None
-
-    def verify_access_token(self, access_token: str, credentials_exception):
-        """Funtcion to decode and verify access token"""
-
-        try:
-            payload = jwt.decode(
-                access_token, settings.SECRET_KEY, algorithms=[settings.ALGORITHM]
-            )
-            user_id = payload.get("sub")
-            token_type = payload.get("type")
-
-            if user_id is None:
-                raise credentials_exception
-
-            if token_type == "refresh":
-                raise HTTPException(detail="Refresh token not allowed", status_code=400)
-
-            token_data = AccessTokenData(id=user_id)
-
-        except JWTError as err:
-            raise credentials_exception
-
-        return token_data
-
-    def verify_and_revoke_refresh_token(
-        self, db: Session, refresh_token: str, credentials_exception
-    ) -> AccessTokenData:
-        """
-        Funtcion to decode and verify refresh token.
-        Also automatically revokes the token since refresh tokens are single use
-        and should be rotated after use.
-        """
-
-        refresh_token_obj = None
-
-        try:
-
-            # Decode the refresh token
-            payload = jwt.decode(
-                refresh_token, settings.SECRET_KEY, algorithms=[settings.ALGORITHM]
-            )
-            user_id = payload.get("sub")
-            token_type = payload.get("type")
-
-            if user_id is None:
-                raise credentials_exception
-
-            if token_type == "access":
-                raise HTTPException(detail="Access token not allowed", status_code=400)
-
-            refresh_token_obj = (
-                db.query(RefreshToken)
-                .filter(
-                    RefreshToken.user_id == user_id,
-                    RefreshToken.token == refresh_token,
-                )
-                .first()
-            )
-
-            if not refresh_token_obj:
-                raise HTTPException(status_code=400, detail="Untracked token")
-            if refresh_token_obj.revoked:
-                raise HTTPException(status_code=400, detail="Token has been revoked")
-
-            token_data = AccessTokenData(id=user_id)
-
-        except ExpiredSignatureError as exc:
-            raise credentials_exception from exc
-
-        except JWTError as exc:
-            raise HTTPException(
-                status_code=400, detail="Invalid token, please input a valid token"
-            ) from exc
-
-        except Exception as exc:
-
-            if hasattr(exc, "detail"):
-                raise HTTPException(
-                    status_code=exc.status_code, detail=exc.detail
-                ) from exc
-            raise HTTPException(
-                status_code=400, detail="Invalid token, please input a valid token"
-            ) from exc
-
-        finally:
-            if refresh_token_obj:
-                refresh_token_obj.revoked = True
-                db.add(refresh_token_obj)
-                db.commit()
-                db.refresh(refresh_token_obj)
-
-        return token_data
-
-    def revoke_refresh_token(self, db: Session, token: str) -> None:
-        """Function to revoke refresh token"""
-
-        if not token:
-            raise HTTPException(status_code=400, detail="No token provided")
-
-        try:
-            payload = jwt.decode(
-                token, settings.SECRET_KEY, algorithms=[settings.ALGORITHM]
-            )
-            owner_id = payload.get("sub")
-            token_type = payload.get("type")
-
-            if owner_id is None:
-                raise HTTPException(400, "Invalid token")
-            if token_type == "access" or token_type is None:
-                raise HTTPException(400, "Invalid token")
-        except ExpiredSignatureError:
-            raise HTTPException(400, "Token expired")
-
-        except JWTError as exc:
-            raise HTTPException(400, "Invalid token") from exc
-
-        refresh_token = (
-            db.query(RefreshToken)
-            .filter(
-                RefreshToken.user_id == owner_id,
-                RefreshToken.token == token,
-            )
-            .first()
-        )
-
-        if not refresh_token:
-            raise HTTPException(400, "Invalid token")
-        if refresh_token.revoked:
-            raise HTTPException(400, "Token has been revoked")
-
-        refresh_token.revoked = True
-        db.add(refresh_token)
-        db.commit()
-
-    def refresh_access_token(
-        self, db: Session, current_refresh_token: str
-    ) -> Tuple[str, str]:
-        """
-        Function to generate new access token and rotate refresh token.
-        Revokes current refresh token
-        """
-
-        credentials_exception = HTTPException(
-            status_code=401, detail="Refresh token expired"
-        )
-
-        # Verify and revoke the refresh token
-        # This will also check if the token is expired and raise an exception
-        token = self.verify_and_revoke_refresh_token(
-            db, current_refresh_token, credentials_exception
-        )
-
-        if token:
-
-            # check the token owner status e.g. active, deleted, verified
-            owner = self.fetch_by_id(db=db, id=token.id)
-            self.perform_user_check(user=owner)
-
-            access = self.create_access_token(db=db, user_obj=owner)
-            refresh = self.create_refresh_token(db=db, user_id=token.id)
-
-            return (access, refresh)
-
-    def get_user_object_using_refresh_token(
-        self, refresh_token: str, db: Session
-    ) -> User | None:
-        """decode and return token owner object"""
-
-        credentials_exception = HTTPException(
-            status_code=401,
-            detail="Could not validate credentials",
-            headers={"WWW-Authenticate": "Bearer"},
-        )
-
-        try:
-
-            # Decode the refresh token
-            payload = jwt.decode(
-                refresh_token, settings.SECRET_KEY, algorithms=[settings.ALGORITHM]
-            )
-            user_id = payload.get("sub")
-            token_type = payload.get("type")
-
-            if user_id is None:
-                raise credentials_exception
-
-            if token_type != "refresh":
-                raise credentials_exception
-
-            owner = self.fetch_by_id(db=db, id=user_id)
-
-        except ExpiredSignatureError:
-            logger.critical(
-                f"Detected jwt refresh token with unrecognized signature. Token: {refresh_token}",
-                exc_info=1,
-            )
-            raise credentials_exception
-
-        except Exception as exc:
-            raise credentials_exception
-
-        return owner
-
-    def get_current_user(
-        self, access_token: str = Security(oauth2_scheme), db: Session = Depends(get_db)
-    ) -> User:
-        """
-        Dependency to get current logged in user.
-
-        request will fail if user is deactivated or deleted
-        """
-        try:
-            credentials_exception = HTTPException(
-                status_code=401,
-                detail="Could not validate credentials",
-                headers={"WWW-Authenticate": "Bearer"},
-            )
-
-            token = self.verify_access_token(access_token, credentials_exception)
-            user = db.query(User).filter(User.id == token.id).first()
-            if not user:
-                raise HTTPException(
-                    status_code=status.HTTP_404_NOT_FOUND, detail="User does not exist"
-                )
-
-            # check user status, will raise error if user status is negative
-            self.perform_user_check(user=user)
-        except HTTPException as exc:
-            raise exc
-        return user
-
-    def get_current_superadmin(
-        self, access_token: str = Security(oauth2_scheme), db: Session = Depends(get_db)
-    ):
-        """Dependency to get current superadmin user"""
-        try:
-            credentials_exception = HTTPException(
-                status_code=401,
-                detail="Could not validate credentials",
-                headers={"WWW-Authenticate": "Bearer"},
-            )
-
-            token = self.verify_access_token(access_token, credentials_exception)
-            user = db.query(User).filter(User.id == token.id).first()
-            if not user:
-                raise HTTPException(
-                    status_code=status.HTTP_404_NOT_FOUND,
-                    detail="Auth user does not exist",
-                )
-
-            # check user status, will raise error if user status is negative
-            self.perform_user_check(user=user)
-            if not user.is_superadmin:
-                raise HTTPException(
-                    status_code=status.HTTP_401_UNAUTHORIZED,
-                    detail="You do not have permission to perform this action",
-                )
-        except HTTPException as exc:
-            raise exc
-        return user
-
-    def get_current_moderator(
-        self, access_token: str = Security(oauth2_scheme), db: Session = Depends(get_db)
-    ):
-        """Dependency to get current moderator user"""
-        try:
-            credentials_exception = HTTPException(
-                status_code=401,
-                detail="Could not validate credentials",
-                headers={"WWW-Authenticate": "Bearer"},
-            )
-
-            token = self.verify_access_token(access_token, credentials_exception)
-            user = db.query(User).filter(User.id == token.id).first()
-            if not user:
-                raise HTTPException(
-                    status_code=status.HTTP_404_NOT_FOUND, detail="User does not exist"
-                )
-
-            # check user status, will raise error if user status is negative
-            self.perform_user_check(user=user)
-
-            if not user.is_moderator:
-                raise HTTPException(
-                    status_code=status.HTTP_401_UNAUTHORIZED,
-                    detail="Not enough permission.",
-                )
-        except HTTPException as exc:
-            raise exc
-        return user
-
-    def deactivate_user(
-        self,
-        request: Request,
-        db: Session,
-        schema: DeactivateUserSchema,
-        user: User,
-    ):
-        """Function to deactivate a user"""
-
-        if not schema.confirmation:
-            raise HTTPException(
-                detail="Confirmation required to deactivate account", status_code=400
-            )
-
-        self.perform_user_check(user)
-
-        user.is_active = False
-
-        # Create reactivation token
-        token = self.create_access_token(db=db, user_obj=user)
-        reactivation_link = f"https://{settings.FRONTEND_HOME_URL.strip('/')}/accounts/reactivate?token={token}"
-
-        db.commit()
-
-        return reactivation_link
-
-    def reactivate_user(self, db: Session, token: str):
-        """This function reactivates a user account"""
-
-        # Validate the token
-        try:
-            payload = jwt.decode(
-                token, settings.SECRET_KEY, algorithms=[settings.ALGORITHM]
-            )
-            user_id = payload.get("user_id")
-
-            if user_id is None:
-                raise HTTPException(400, "Invalid token")
-
-        except JWTError:
-            raise HTTPException(400, "Invalid token")
-
-        user = db.query(User).filter(User.id == user_id).first()
-
-        if user.is_active:
-            raise HTTPException(400, "User is already active")
-
-        user.is_active = True
-
-        db.commit()
-        db.refresh(user)
-
-        return True
-
-    def change_password(
-        self,
-        new_password: str,
-        user: User,
-        db: Session,
-        mode: str = "change",
-        old_password: Optional[str] = None,
-    ) -> Tuple[str, str]:
-        """
-        Method to change the user's password.\n
-        Mechanism: This process invalidates all existing refresh tokens
-        ensuring only current session remain alive.
-
-        :param new_password: str: New password
-        :param user: User: User object
-        :param db: Session: Database session
-        :param mode: str: Mode of password change (default: "change", acceptable modes are "change" and "reset")
-        :param old_password: Optional[str]: Old password (if provided)
-        :return: Tuple[str, str]: New access and refresh tokens
-        """
-
-        if mode not in ["change", "reset"]:
-            raise HTTPException(
-                status_code=status.HTTP_500_INTERNAL_SERVER_ERROR,
-                detail="Unable to change/reset password",
-            )
-        if old_password == new_password:
-            raise HTTPException(
-                status_code=status.HTTP_422_UNPROCESSABLE_ENTITY,
-                detail="Old Password and New Password cannot be the same",
-            )
-        if old_password is None:
-            if user.password is None or mode == "reset":
-                user.password = self.hash_password(new_password)
-                db.commit()
-            else:
-                raise HTTPException(
-                    status_code=status.HTTP_422_UNPROCESSABLE_ENTITY,
-                    detail="Old Password must not be empty.",
-                )
-        elif not self.verify_password(old_password, user.password):
-            raise HTTPException(status_code=400, detail="Incorrect old password")
-        else:
-            user.password = self.hash_password(new_password)
-            db.commit()
-
-        # Revoke all old refresh tokens
-        self._batch_delete_refresh_tokens(db=db, user_id=user.id)
-
-        # create new credentials
-        new_access_token = self.create_access_token(db=db, user_obj=user)
-        new_refresh_token = self.create_refresh_token(db=db, user_id=user.id)
-
-        return (
-            new_access_token,
-            new_refresh_token,
-        )
-
-    def create_and_encrypt_temp_login_token(
-        self, user_id: str, ip_address: str, validity: int = 10
-    ) -> str:
-        """
-        Generate and encrypt temporary login token.\n
-        Helps in tracking user login attempt source and IP.
-        """
-        expire = dt.datetime.now(dt.timezone.utc) + dt.timedelta(minutes=validity)
-        to_encode = {
-            "sub": user_id,
-            "exp": expire,
-            "2fa_pending": True,
-            "ip": ip_address,
-        }
-        encoded_token = jwt.encode(
-            to_encode, settings.SECRET_KEY, algorithm=settings.ALGORITHM
-        )
-
-        encrypted_token = cipher_suite.encrypt(encoded_token.encode())
-        encoded_encrypted_token = base64.urlsafe_b64encode(encrypted_token).decode()
-
-        return encoded_encrypted_token
-
-    def decrypt_and_validate_temp_login_token(self, token: str, current_ip: str) -> str:
-        """
-        Decrypt and validate temporary login token. \n
-        Return owner ID if valid, raise HTTPException otherwise
-        """
-        try:
-            decoded_encrypted_token = base64.urlsafe_b64decode(token)
-            payload = cipher_suite.decrypt(decoded_encrypted_token).decode()
-
-            payload = jwt.decode(
-                payload, settings.SECRET_KEY, algorithms=[settings.ALGORITHM]
-            )
-            if not payload.get("2fa_pending"):
-                raise HTTPException(
-                    status_code=status.HTTP_403_FORBIDDEN, detail="Not a 2FA token"
-                )
-
-            if payload.get("ip") != current_ip:
-                raise HTTPException(
-                    status_code=status.HTTP_403_FORBIDDEN,
-                    detail="IP mismatch! You're not the initiator of this login.",
-                )
-
-            return payload.get("sub", None)
-        except ExpiredSignatureError:
-            raise HTTPException(
-                status_code=status.HTTP_403_FORBIDDEN,
-                detail="Token has expired, Please restart login process.",
-            )
-        except JWTError as e:
-
-            raise HTTPException(
-                status_code=status.HTTP_403_FORBIDDEN,
-                detail=f"Invalid temporary login token: {e}",
-            )
-
-        except Exception as exc:
-            raise HTTPException(
-                status_code=status.HTTP_500_INTERNAL_SERVER_ERROR, detail=exc
-            )
-
-    def get_user_attributes(
-        self, db: Session, user_obj: User = None, user_id: str = None
-    ) -> dict:
-        """Convert auth user attributes to a dictionary. expects user object or user ID"""
-
-        if not any([user_obj, user_id]):
-            raise ValueError("User ID or User Object must be given")
-        if user_obj:
-            attributes = {attr.key: attr.value for attr in user_obj.attributes}
-        elif user_id:
-            user = db.query(User).filter(User.id == user_id).first()
-            if not user:
-                raise HTTPException(
-                    status_code=status.HTTP_404_NOT_FOUND,
-                    detail="Auth user does not exist",
-                )
-            attributes = {attr.key: attr.value for attr in user.attributes}
-
-        if not attributes:
-            return {}
-        return attributes
->>>>>>> 534409af
+from fastapi import HTTPException, Depends, Request, status, Security
+from fastapi.security import OAuth2PasswordBearer
+from passlib.context import CryptContext  # type: ignore
+from typing import Tuple, Optional, List
+from pydantic import EmailStr
+from sqlalchemy.orm import Session
+import datetime as dt
+from jose import JWTError, jwt, ExpiredSignatureError  # type: ignore
+from sqlalchemy import func
+from db.database import get_db
+
+from api.utils.settings import settings
+from api.v1.models.user import User
+from api.v1.models.refresh_token import RefreshToken
+from api.v1.schemas.audit_logs import (
+    AuditLogCreate,
+    AuditLogEventEnum,
+    AuditLogStatuses,
+)
+from api.v1.schemas.user import (
+    UserCreate,
+    AccessTokenData,
+    DeactivateUserSchema,
+    UserUpdateSchema,
+    LoginSource,
+)
+from api.core.base.services import Service
+from api.utils.encrypters_and_decrypters import base64, cipher_suite
+import logging
+
+
+if settings.DEBUG_MODE:
+    oauth2_scheme = OAuth2PasswordBearer(tokenUrl="/auth/api/v1/swagger-login")
+else:
+    oauth2_scheme = OAuth2PasswordBearer(tokenUrl="/auth/api/v1/login")
+
+pwd_context = CryptContext(schemes=["bcrypt"], deprecated="auto")
+logger = logging.getLogger(__name__)
+
+
+class UserService(Service):
+    """Auth user service"""
+
+    def create(self, db: Session, schema: UserCreate):
+        """Creates a Auth new user"""
+
+        if db.query(User).filter(User.email == schema.email).first():
+            raise HTTPException(
+                status_code=409,
+                detail="User with this email already exists",
+            )
+
+        # Hash password
+        schema.password = self.hash_password(password=schema.password)
+
+        # Create auth user object with hashed password and other attributes from schema
+        try:
+            user = User(**schema.model_dump())
+            db.add(user)
+            db.commit()
+            db.refresh(user)
+        except Exception as exc:
+            # log error
+            print(exc)
+            raise HTTPException(status_code=500, detail="There was a database error")
+
+        return user
+
+    def fetch(self, db: Session, email: EmailStr):
+        """fetch a single user from the system"""
+
+        user = db.query(User).filter(User.email == email).first()
+        if not user:
+            raise HTTPException(
+                status_code=404, detail="Auth user does not exist in our system!"
+            )
+        return user
+
+    def fetch_by_id(self, db: Session, id: str) -> User:
+        """fetch a single user from the system"""
+
+        # user = db.query(User).filter(User.id == id).first()
+        user = db.get(entity=User, ident=id)
+        if not user:
+            raise HTTPException(
+                status_code=404, detail="Auth user does not exist in our system!"
+            )
+
+        return user
+
+    def fetch_all(self, db: Session):
+        """fetch all auth user in the system"""
+
+        all_users = db.query(User).all()
+        return all_users
+
+    def fetch_all_paginated(self, db: Session, page: int = 1, per_page: int = 10):
+        """
+        Fetch all auth user in the system with no respect for
+        statuses [active status, deletion status, and verification status]
+
+        Args:
+            :param page: int: page number
+            :param per_page: int: number of items per page
+
+        Returns:
+            :return: Tuple[User, int]: Tuple of users and total number of users
+        """
+
+        # Calculate the offset for pagination
+        offset = (page - 1) * per_page
+
+        # Query to get paginated users
+        users = db.query(User).offset(offset).limit(per_page).all()
+
+        # Query to get the total number of users
+        total = db.query(func.count(User.id)).scalar()
+
+        return users, total
+
+    def fetch_all_paginated_with_filters(
+        self,
+        db: Session,
+        page: int,
+        per_page: int,
+        is_active: bool = True,
+        is_deleted: bool = False,
+        is_verified: bool = True,
+    ) -> Tuple[List[User], int]:
+        """
+        Fetch all auth users in the system with optional filters.
+
+        Args:
+            :param page: int: page number
+            :param per_page: int: number of items per page
+            :param is_active: bool: Filter users based on active status
+            :param is_deleted: bool: Filter users based on deletion status
+            :param is_verified: bool: Filter users based on verification status
+
+        Returns:
+            :return: Tuple[List[User], int]: Tuple of users and total number of users matching filters
+        """
+        # Calculate the offset for pagination
+        offset = (page - 1) * per_page
+
+        # Make query
+        users = (
+            db.query(User)
+            .filter(
+                *(
+                    User.is_active == is_active,
+                    User.is_deleted == is_deleted,
+                    User.is_verified == is_verified,
+                )
+            )
+            .offset(offset)
+            .limit(per_page)
+            .all()
+        )
+
+        # Get the total number of filtered users
+        total = (
+            db.query(func.count(User.id))
+            .filter(
+                *(
+                    User.is_active == is_active,
+                    User.is_deleted == is_deleted,
+                    User.is_verified == is_verified,
+                )
+            )
+            .scalar()
+        )
+
+        return users, total
+
+    def update(
+        self,
+        db: Session,
+        schema: UserUpdateSchema,
+        user_id: str = None,
+        user_obj: User = None,
+    ) -> User:
+        """Update an Auth user data. must supply user_id or user_obj
+
+        Args:
+            db (Session): Database session.
+            user_id (str): ID of the user to update.
+            user_obj (User): User Object
+            schema (UserUpdateSchema): Pydantic schema containing fields to update.
+
+        Returns:
+            User: The updated user object.
+        """
+
+        if not any([user_id, user_obj]):
+            raise ValueError("User ID or User Object must be given")
+
+        if user_obj:
+            user = user_obj
+        elif user_id:
+            # Find the user by ID
+            user = db.query(User).filter(User.id == user_id).first()
+            if not user:
+                raise HTTPException(status_code=404, detail="User not found")
+
+        # Convert the schema to a dictionary (excluding unset fields)
+        update_data = schema.model_dump(exclude_unset=True)
+
+        # Update the user fields
+        for key, value in update_data.items():
+            if key == "recovery_email":
+                if value == user.email:
+                    raise HTTPException(
+                        status_code=status.HTTP_400_BAD_REQUEST,
+                        detail="User email and recovery email cannot be the same.",
+                    )
+
+            if key == "email":
+                if value == user.email:
+                    raise HTTPException(
+                        status_code=status.HTTP_400_BAD_REQUEST,
+                        detail="Old and new email cannot be the same",
+                    )
+            setattr(user, key, value)
+
+        db.commit()
+        db.refresh(user)
+
+        return user
+
+    def delete(self, db: Session, user_id: str) -> User:
+        """
+        deletes an auth user from the system
+        """
+
+        user = self.fetch_by_id(db=db, id=user_id)
+
+        if user.is_deleted is True:
+            raise HTTPException(
+                detail="Forbidden, User has been previously deleted!", status_code=403
+            )
+
+        try:
+            setattr(user, "is_deleted", True)
+            setattr(user, "is_active", False)
+            self.deactivate_user
+            db.commit()
+            db.refresh(user)
+        except Exception as exc:
+            raise HTTPException(
+                status_code=500, detail="Database operation to delete user failed"
+            )
+
+        return user
+
+    def hard_delete_user(self, db: Session, user_id: str) -> User:
+        """
+        Remove user totally from the system.\n
+        retains no user record
+        """
+
+        user = self.fetch_by_id(db=db, id=user_id)
+
+        db.delete(user)
+        db.commit()
+
+        return user
+
+    def authenticate_user(self, db: Session, email: str, password: str) -> User:
+        """Function to authenticate a user with password"""
+
+        user = db.query(User).filter(User.email == email).first()
+
+        if not user:
+            raise HTTPException(status_code=404, detail="User does not exist")
+
+        self.perform_user_check(user)
+
+        if not self.verify_password(password, user.password):
+            raise HTTPException(status_code=400, detail="Invalid user credentials")
+
+        user.last_login = dt.datetime.now(dt.timezone.utc)
+        user.login_source = LoginSource.PASSWORD
+        user.save(db)
+
+        return user
+
+    def authenticate_user_with_magic_link(self, db: Session, magic_token: str) -> User:
+        """Function to authenticate a user with magic link"""
+
+        from api.utils.encrypters_and_decrypters import decrypt_magic_link_token
+
+        user_email = decrypt_magic_link_token(magic_token)
+        user = db.query(User).filter(User.email == user_email).first()
+        if not user:
+            raise HTTPException(status_code=404, detail="User does not exist")
+
+        self.perform_user_check(user)
+
+        user.last_login = dt.datetime.now(dt.timezone.utc)
+        user.login_source = LoginSource.MAGICLINK
+        user.save(db=db)
+
+        return user
+
+    def perform_user_check(self, user: User) -> True:
+        """
+        This checks if a user is active and verified and not a deleted or banned user.\n
+        It raises an HTTPException if any of the checks fail.\n
+        This is important for security purposes and to ensure that the user
+        is allowed to perform actions that require authentication.\n
+
+        :param user: User: User object
+        :return: bool: True if all checks pass
+        :raises HTTPException: if any of the checks fail
+        """
+
+        if not user.is_verified:
+            raise HTTPException(
+                detail="User is not verified", status_code=status.HTTP_401_UNAUTHORIZED
+            )
+        if user.is_deleted:
+            from api.v1.services import audit_log_service
+
+            audit_log_service.log_without_bgt(
+                schema=AuditLogCreate(
+                    user_id=user.id,
+                    event=AuditLogEventEnum.LOGIN,
+                    description="Deleted user attempted login",
+                    status=AuditLogStatuses.FAILED,
+                    ip_address="Not Captured",
+                    user_agent="Not Captured",
+                )
+            )
+            raise HTTPException(
+                detail="User does not exist",
+                status_code=status.HTTP_401_UNAUTHORIZED,
+            )
+
+        if not user.is_active:
+            raise HTTPException(
+                detail="User is deactivated",
+                status_code=status.HTTP_403_FORBIDDEN,
+            )
+
+        if user.is_banned:
+            raise HTTPException(
+                detail="User has banned from using this service",
+                status_code=status.HTTP_403_FORBIDDEN,
+            )
+
+        if user.is_deleted:
+            raise HTTPException(
+                detail="The account has been deleted. Please contact support if this is a mistake.",
+                status_code=status.HTTP_403_FORBIDDEN,
+            )
+
+        return True
+
+    def hash_password(self, password: str) -> str:
+        """Function to hash a password"""
+
+        hashed_password = pwd_context.hash(secret=password)
+        return hashed_password
+
+    def verify_password(self, password: str, hash: str) -> bool:
+        """Function to verify a hashed password"""
+
+        return pwd_context.verify(secret=password, hash=hash)
+
+    def create_access_token(self, db: Session, user_obj: User) -> str:
+        """Function to create access token"""
+
+        try:
+            secondary_role = user_obj.secondary_role
+            user_id = user_obj.id
+
+            # define user role
+            user_role = "user"
+            if user_obj.is_superadmin:
+                user_role = "superadmin"
+            elif user_obj.is_moderator:
+                user_role = "moderator"
+
+            expires = dt.datetime.now(dt.timezone.utc) + dt.timedelta(
+                minutes=settings.ACCESS_TOKEN_EXPIRE_MINUTES
+            )
+            data = {
+                "sub": user_id,
+                "exp": expires,
+                "type": "access",
+                "primary_role": user_role,
+                "secondary_role": secondary_role,
+            }
+
+            attributes = self.get_user_attributes(db=db, user_obj=user_obj)
+            if attributes:
+                data["attributes"] = attributes
+
+            encoded_jwt = jwt.encode(data, settings.SECRET_KEY, settings.ALGORITHM)
+        except Exception as exc:
+            print(exc)
+            raise HTTPException(
+                status_code=500, detail="Failed to generate user access token"
+            ) from exc
+        return encoded_jwt
+
+    def create_refresh_token(self, db: Session, user_id: str) -> str:
+        """Function to create refresh token"""
+
+        expires = dt.datetime.now(dt.timezone.utc) + dt.timedelta(
+            days=settings.JWT_REFRESH_EXPIRY
+        )
+        data = {"sub": user_id, "exp": expires, "type": "refresh"}
+        encoded_jwt = jwt.encode(data, settings.SECRET_KEY, settings.ALGORITHM)
+
+        try:
+            refresh_token = RefreshToken(
+                token=encoded_jwt, user_id=user_id, expires_at=expires
+            )
+            db.add(refresh_token)
+            db.commit()
+        except Exception as exc:
+            raise HTTPException(
+                status_code=500, detail="Failed to save refresh token"
+            ) from exc
+
+        return encoded_jwt
+
+    def _batch_delete_refresh_tokens(self, db: Session, user_id: str) -> None:
+        """Function to delete all refresh tokens for a user"""
+
+        try:
+            db.query(RefreshToken).filter(RefreshToken.user_id == user_id).delete()
+            db.commit()
+        except Exception as exc:
+            raise HTTPException(
+                status_code=500, detail="Failed to delete refresh tokens"
+            ) from exc
+        return None
+
+    def verify_access_token(self, access_token: str, credentials_exception):
+        """Funtcion to decode and verify access token"""
+
+        try:
+            payload = jwt.decode(
+                access_token, settings.SECRET_KEY, algorithms=[settings.ALGORITHM]
+            )
+            user_id = payload.get("sub")
+            token_type = payload.get("type")
+
+            if user_id is None:
+                raise credentials_exception
+
+            if token_type == "refresh":
+                raise HTTPException(detail="Refresh token not allowed", status_code=400)
+
+            token_data = AccessTokenData(id=user_id)
+
+        except JWTError as err:
+            raise credentials_exception
+
+        return token_data
+
+    def verify_and_revoke_refresh_token(
+        self, db: Session, refresh_token: str, credentials_exception
+    ) -> AccessTokenData:
+        """
+        Funtcion to decode and verify refresh token.
+        Also automatically revokes the token since refresh tokens are single use
+        and should be rotated after use.
+        """
+
+        refresh_token_obj = None
+
+        try:
+
+            # Decode the refresh token
+            payload = jwt.decode(
+                refresh_token, settings.SECRET_KEY, algorithms=[settings.ALGORITHM]
+            )
+            user_id = payload.get("sub")
+            token_type = payload.get("type")
+
+            if user_id is None:
+                raise credentials_exception
+
+            if token_type == "access":
+                raise HTTPException(detail="Access token not allowed", status_code=400)
+
+            refresh_token_obj = (
+                db.query(RefreshToken)
+                .filter(
+                    RefreshToken.user_id == user_id,
+                    RefreshToken.token == refresh_token,
+                )
+                .first()
+            )
+
+            if not refresh_token_obj:
+                raise HTTPException(status_code=400, detail="Untracked token")
+            if refresh_token_obj.revoked:
+                raise HTTPException(status_code=400, detail="Token has been revoked")
+
+            token_data = AccessTokenData(id=user_id)
+
+        except ExpiredSignatureError as exc:
+            raise credentials_exception from exc
+
+        except JWTError as exc:
+            raise HTTPException(
+                status_code=400, detail="Invalid token, please input a valid token"
+            ) from exc
+
+        except Exception as exc:
+
+            if hasattr(exc, "detail"):
+                raise HTTPException(
+                    status_code=exc.status_code, detail=exc.detail
+                ) from exc
+            raise HTTPException(
+                status_code=400, detail="Invalid token, please input a valid token"
+            ) from exc
+
+        finally:
+            if refresh_token_obj:
+                refresh_token_obj.revoked = True
+                db.add(refresh_token_obj)
+                db.commit()
+                db.refresh(refresh_token_obj)
+
+        return token_data
+
+    def revoke_refresh_token(self, db: Session, token: str) -> None:
+        """Function to revoke refresh token"""
+
+        if not token:
+            raise HTTPException(status_code=400, detail="No token provided")
+
+        try:
+            payload = jwt.decode(
+                token, settings.SECRET_KEY, algorithms=[settings.ALGORITHM]
+            )
+            owner_id = payload.get("sub")
+            token_type = payload.get("type")
+
+            if owner_id is None:
+                raise HTTPException(400, "Invalid token")
+            if token_type == "access" or token_type is None:
+                raise HTTPException(400, "Invalid token")
+        except ExpiredSignatureError:
+            raise HTTPException(400, "Token expired")
+
+        except JWTError as exc:
+            raise HTTPException(400, "Invalid token") from exc
+
+        refresh_token = (
+            db.query(RefreshToken)
+            .filter(
+                RefreshToken.user_id == owner_id,
+                RefreshToken.token == token,
+            )
+            .first()
+        )
+
+        if not refresh_token:
+            raise HTTPException(400, "Invalid token")
+        if refresh_token.revoked:
+            raise HTTPException(400, "Token has been revoked")
+
+        refresh_token.revoked = True
+        db.add(refresh_token)
+        db.commit()
+
+    def refresh_access_token(
+        self, db: Session, current_refresh_token: str
+    ) -> Tuple[str, str]:
+        """
+        Function to generate new access token and rotate refresh token.
+        Revokes current refresh token
+        """
+
+        credentials_exception = HTTPException(
+            status_code=401, detail="Refresh token expired"
+        )
+
+        # Verify and revoke the refresh token
+        # This will also check if the token is expired and raise an exception
+        token = self.verify_and_revoke_refresh_token(
+            db, current_refresh_token, credentials_exception
+        )
+
+        if token:
+
+            # check the token owner status e.g. active, deleted, verified
+            owner = self.fetch_by_id(db=db, id=token.id)
+            self.perform_user_check(user=owner)
+
+            access = self.create_access_token(db=db, user_obj=owner)
+            refresh = self.create_refresh_token(db=db, user_id=token.id)
+
+            return (access, refresh)
+
+    def get_user_object_using_refresh_token(
+        self, refresh_token: str, db: Session
+    ) -> User | None:
+        """decode and return token owner object"""
+
+        credentials_exception = HTTPException(
+            status_code=401,
+            detail="Could not validate credentials",
+            headers={"WWW-Authenticate": "Bearer"},
+        )
+
+        try:
+
+            # Decode the refresh token
+            payload = jwt.decode(
+                refresh_token, settings.SECRET_KEY, algorithms=[settings.ALGORITHM]
+            )
+            user_id = payload.get("sub")
+            token_type = payload.get("type")
+
+            if user_id is None:
+                raise credentials_exception
+
+            if token_type != "refresh":
+                raise credentials_exception
+
+            owner = self.fetch_by_id(db=db, id=user_id)
+
+        except ExpiredSignatureError:
+            logger.critical(
+                f"Detected jwt refresh token with unrecognized signature. Token: {refresh_token}",
+                exc_info=1,
+            )
+            raise credentials_exception
+
+        except Exception as exc:
+            raise credentials_exception
+
+        return owner
+
+    def get_current_user(
+        self, access_token: str = Security(oauth2_scheme), db: Session = Depends(get_db)
+    ) -> User:
+        """
+        Dependency to get current logged in user.
+
+        request will fail if user is deactivated or deleted
+        """
+        try:
+            credentials_exception = HTTPException(
+                status_code=401,
+                detail="Could not validate credentials",
+                headers={"WWW-Authenticate": "Bearer"},
+            )
+
+            token = self.verify_access_token(access_token, credentials_exception)
+            user = db.query(User).filter(User.id == token.id).first()
+            if not user:
+                raise HTTPException(
+                    status_code=status.HTTP_404_NOT_FOUND, detail="User does not exist"
+                )
+
+            # check user status, will raise error if user status is negative
+            self.perform_user_check(user=user)
+        except HTTPException as exc:
+            raise exc
+        return user
+
+    def get_current_superadmin(
+        self, access_token: str = Security(oauth2_scheme), db: Session = Depends(get_db)
+    ):
+        """Dependency to get current superadmin user"""
+        try:
+            credentials_exception = HTTPException(
+                status_code=401,
+                detail="Could not validate credentials",
+                headers={"WWW-Authenticate": "Bearer"},
+            )
+
+            token = self.verify_access_token(access_token, credentials_exception)
+            user = db.query(User).filter(User.id == token.id).first()
+            if not user:
+                raise HTTPException(
+                    status_code=status.HTTP_404_NOT_FOUND,
+                    detail="Auth user does not exist",
+                )
+
+            # check user status, will raise error if user status is negative
+            self.perform_user_check(user=user)
+            if not user.is_superadmin:
+                raise HTTPException(
+                    status_code=status.HTTP_401_UNAUTHORIZED,
+                    detail="You do not have permission to perform this action",
+                )
+        except HTTPException as exc:
+            raise exc
+        return user
+
+    def get_current_moderator(
+        self, access_token: str = Security(oauth2_scheme), db: Session = Depends(get_db)
+    ):
+        """Dependency to get current moderator user"""
+        try:
+            credentials_exception = HTTPException(
+                status_code=401,
+                detail="Could not validate credentials",
+                headers={"WWW-Authenticate": "Bearer"},
+            )
+
+            token = self.verify_access_token(access_token, credentials_exception)
+            user = db.query(User).filter(User.id == token.id).first()
+            if not user:
+                raise HTTPException(
+                    status_code=status.HTTP_404_NOT_FOUND, detail="User does not exist"
+                )
+
+            # check user status, will raise error if user status is negative
+            self.perform_user_check(user=user)
+
+            if not user.is_moderator:
+                raise HTTPException(
+                    status_code=status.HTTP_401_UNAUTHORIZED,
+                    detail="Not enough permission.",
+                )
+        except HTTPException as exc:
+            raise exc
+        return user
+
+    def deactivate_user(
+        self,
+        request: Request,
+        db: Session,
+        schema: DeactivateUserSchema,
+        user: User,
+    ):
+        """Function to deactivate a user"""
+
+        if not schema.confirmation:
+            raise HTTPException(
+                detail="Confirmation required to deactivate account", status_code=400
+            )
+
+        self.perform_user_check(user)
+
+        user.is_active = False
+
+        # Create reactivation token
+        token = self.create_access_token(db=db, user_obj=user)
+        reactivation_link = f"https://{settings.FRONTEND_HOME_URL.strip('/')}/accounts/reactivate?token={token}"
+
+        db.commit()
+
+        return reactivation_link
+
+    def reactivate_user(self, db: Session, token: str):
+        """This function reactivates a user account"""
+
+        # Validate the token
+        try:
+            payload = jwt.decode(
+                token, settings.SECRET_KEY, algorithms=[settings.ALGORITHM]
+            )
+            user_id = payload.get("user_id")
+
+            if user_id is None:
+                raise HTTPException(400, "Invalid token")
+
+        except JWTError:
+            raise HTTPException(400, "Invalid token")
+
+        user = db.query(User).filter(User.id == user_id).first()
+
+        if user.is_active:
+            raise HTTPException(400, "User is already active")
+
+        user.is_active = True
+
+        db.commit()
+        db.refresh(user)
+
+        return True
+
+    def change_password(
+        self,
+        new_password: str,
+        user: User,
+        db: Session,
+        mode: str = "change",
+        old_password: Optional[str] = None,
+    ) -> Tuple[str, str]:
+        """
+        Method to change the user's password.\n
+        Mechanism: This process invalidates all existing refresh tokens
+        ensuring only current session remain alive.
+
+        :param new_password: str: New password
+        :param user: User: User object
+        :param db: Session: Database session
+        :param mode: str: Mode of password change (default: "change", acceptable modes are "change" and "reset")
+        :param old_password: Optional[str]: Old password (if provided)
+        :return: Tuple[str, str]: New access and refresh tokens
+        """
+
+        if mode not in ["change", "reset"]:
+            raise HTTPException(
+                status_code=status.HTTP_500_INTERNAL_SERVER_ERROR,
+                detail="Unable to change/reset password",
+            )
+        if old_password == new_password:
+            raise HTTPException(
+                status_code=status.HTTP_422_UNPROCESSABLE_ENTITY,
+                detail="Old Password and New Password cannot be the same",
+            )
+        if old_password is None:
+            if user.password is None or mode == "reset":
+                user.password = self.hash_password(new_password)
+                db.commit()
+            else:
+                raise HTTPException(
+                    status_code=status.HTTP_422_UNPROCESSABLE_ENTITY,
+                    detail="Old Password must not be empty.",
+                )
+        elif not self.verify_password(old_password, user.password):
+            raise HTTPException(status_code=400, detail="Incorrect old password")
+        else:
+            user.password = self.hash_password(new_password)
+            db.commit()
+
+        # Revoke all old refresh tokens
+        self._batch_delete_refresh_tokens(db=db, user_id=user.id)
+
+        # create new credentials
+        new_access_token = self.create_access_token(db=db, user_obj=user)
+        new_refresh_token = self.create_refresh_token(db=db, user_id=user.id)
+
+        return (
+            new_access_token,
+            new_refresh_token,
+        )
+
+    def create_and_encrypt_temp_login_token(
+        self, user_id: str, ip_address: str, validity: int = 10
+    ) -> str:
+        """
+        Generate and encrypt temporary login token.\n
+        Helps in tracking user login attempt source and IP.
+        """
+        expire = dt.datetime.now(dt.timezone.utc) + dt.timedelta(minutes=validity)
+        to_encode = {
+            "sub": user_id,
+            "exp": expire,
+            "2fa_pending": True,
+            "ip": ip_address,
+        }
+        encoded_token = jwt.encode(
+            to_encode, settings.SECRET_KEY, algorithm=settings.ALGORITHM
+        )
+
+        encrypted_token = cipher_suite.encrypt(encoded_token.encode())
+        encoded_encrypted_token = base64.urlsafe_b64encode(encrypted_token).decode()
+
+        return encoded_encrypted_token
+
+    def decrypt_and_validate_temp_login_token(self, token: str, current_ip: str) -> str:
+        """
+        Decrypt and validate temporary login token. \n
+        Return owner ID if valid, raise HTTPException otherwise
+        """
+        try:
+            decoded_encrypted_token = base64.urlsafe_b64decode(token)
+            payload = cipher_suite.decrypt(decoded_encrypted_token).decode()
+
+            payload = jwt.decode(
+                payload, settings.SECRET_KEY, algorithms=[settings.ALGORITHM]
+            )
+            if not payload.get("2fa_pending"):
+                raise HTTPException(
+                    status_code=status.HTTP_403_FORBIDDEN, detail="Not a 2FA token"
+                )
+
+            if payload.get("ip") != current_ip:
+                raise HTTPException(
+                    status_code=status.HTTP_403_FORBIDDEN,
+                    detail="IP mismatch! You're not the initiator of this login.",
+                )
+
+            return payload.get("sub", None)
+        except ExpiredSignatureError:
+            raise HTTPException(
+                status_code=status.HTTP_403_FORBIDDEN,
+                detail="Token has expired, Please restart login process.",
+            )
+        except JWTError as e:
+
+            raise HTTPException(
+                status_code=status.HTTP_403_FORBIDDEN,
+                detail=f"Invalid temporary login token: {e}",
+            )
+
+        except Exception as exc:
+            raise HTTPException(
+                status_code=status.HTTP_500_INTERNAL_SERVER_ERROR, detail=exc
+            )
+
+    def get_user_attributes(
+        self, db: Session, user_obj: User = None, user_id: str = None
+    ) -> dict:
+        """Convert auth user attributes to a dictionary. expects user object or user ID"""
+
+        if not any([user_obj, user_id]):
+            raise ValueError("User ID or User Object must be given")
+        if user_obj:
+            attributes = {attr.key: attr.value for attr in user_obj.attributes}
+        elif user_id:
+            user = db.query(User).filter(User.id == user_id).first()
+            if not user:
+                raise HTTPException(
+                    status_code=status.HTTP_404_NOT_FOUND,
+                    detail="Auth user does not exist",
+                )
+            attributes = {attr.key: attr.value for attr in user.attributes}
+
+        if not attributes:
+            return {}
+        return attributes